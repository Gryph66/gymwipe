--- conflicted
+++ resolved
@@ -111,11 +111,7 @@
     @abstractmethod
     def getReward(self) -> float:
         """
-<<<<<<< HEAD
         Returns a reward that depends on the last channel assignment.
-=======
-        Returns a reward that ideally depends on the last frequency band assignment.
->>>>>>> 3fcda246
         """
 
     @abstractmethod
